--- conflicted
+++ resolved
@@ -2,10 +2,6 @@
 from pvlib import tools
 import numpy as np
 import pandas as pd
-<<<<<<< HEAD
-from pvlib.tests.conftest import DATA_DIR
-=======
->>>>>>> c0639926
 
 
 @pytest.mark.parametrize('keys, input_dict, expected', [
