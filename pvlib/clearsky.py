"""
The ``clearsky`` module contains several methods 
to calculate clear sky GHI, DNI, and DHI.
"""

from __future__ import division

import logging
logger = logging.getLogger('pvlib')

import os

import numpy as np
import pandas as pd
import scipy.io

from pvlib import tools
from pvlib import irradiance
from pvlib import atmosphere
from pvlib import solarposition



def ineichen(time, location, linke_turbidity=None, 
             solarposition_method='pyephem', zenith_data=None,
             airmass_model='young1994', airmass_data=None,
             interp_turbidity=True):
    '''
    Determine clear sky GHI, DNI, and DHI from Ineichen/Perez model

    Implements the Ineichen and Perez clear sky model for global horizontal
    irradiance (GHI), direct normal irradiance (DNI), and calculates
    the clear-sky diffuse horizontal (DHI) component as the difference
    between GHI and DNI*cos(zenith) as presented in [1, 2]. A report on clear
    sky models found the Ineichen/Perez model to have excellent performance
    with a minimal input data set [3]. 
    
    Default values for montly Linke turbidity provided by SoDa [4, 5].

    Parameters
    -----------
    time : pandas.DatetimeIndex
    
    location : pvlib.Location
    
    linke_turbidity : None or float
        If None, uses ``LinkeTurbidities.mat`` lookup table.
    
    solarposition_method : string
        Sets the solar position algorithm. 
        See solarposition.get_solarposition()
    
    zenith_data : None or pandas.Series
        If None, ephemeris data will be calculated using ``solarposition_method``.
    
    airmass_model : string
        See pvlib.airmass.relativeairmass().
    
    airmass_data : None or pandas.Series
        If None, absolute air mass data will be calculated using 
        ``airmass_model`` and location.alitude.
    
    interp_turbidity : bool
        If ``True``, interpolates the monthly Linke turbidity values
        found in ``LinkeTurbidities.mat`` to daily values.

    Returns
    --------
    DataFrame with the following columns: ``GHI, DNI, DHI``.

    Notes
    -----
    If you are using this function
    in a loop, it may be faster to load LinkeTurbidities.mat outside of
    the loop and feed it in as a variable, rather than
    having the function open the file each time it is called.

    References
    ----------

    [1] P. Ineichen and R. Perez, "A New airmass independent formulation for
        the Linke turbidity coefficient", Solar Energy, vol 73, pp. 151-157, 2002.

    [2] R. Perez et. al., "A New Operational Model for Satellite-Derived
        Irradiances: Description and Validation", Solar Energy, vol 73, pp.
        307-317, 2002.

    [3] M. Reno, C. Hansen, and J. Stein, "Global Horizontal Irradiance Clear
        Sky Models: Implementation and Analysis", Sandia National
        Laboratories, SAND2012-2389, 2012.

    [4] http://www.soda-is.com/eng/services/climat_free_eng.php#c5 (obtained
        July 17, 2012).

    [5] J. Remund, et. al., "Worldwide Linke Turbidity Information", Proc.
        ISES Solar World Congress, June 2003. Goteborg, Sweden.
    '''
    # Initial implementation of this algorithm by Matthew Reno.
    # Ported to python by Rob Andrews
    # Added functionality by Will Holmgren
    
    I0 = irradiance.extraradiation(time.dayofyear)
    
    if zenith_data is None:
        ephem_data = solarposition.get_solarposition(time, location, 
                                                     method=solarposition_method)
        time = ephem_data.index # fixes issue with time possibly not being tz-aware    
        try:
            ApparentZenith = ephem_data['apparent_zenith']
        except KeyError:
            ApparentZenith = ephem_data['zenith']
            logger.warning('could not find apparent_zenith. using zenith')
    else:
        ApparentZenith = zenith_data
    #ApparentZenith[ApparentZenith >= 90] = 90 # can cause problems in edge cases

    
    if linke_turbidity is None:
        # The .mat file 'LinkeTurbidities.mat' contains a single 2160 x 4320 x 12
        # matrix of type uint8 called 'LinkeTurbidity'. The rows represent global
        # latitudes from 90 to -90 degrees; the columns represent global longitudes
        # from -180 to 180; and the depth (third dimension) represents months of
        # the year from January (1) to December (12). To determine the Linke
        # turbidity for a position on the Earth's surface for a given month do the
        # following: LT = LinkeTurbidity(LatitudeIndex, LongitudeIndex, month).  
        # Note that the numbers within the matrix are 20 * Linke Turbidity, 
        # so divide the number from the file by 20 to get the
        # turbidity.
        
        # consider putting this code at module level
        this_path = os.path.dirname(os.path.abspath(__file__))
        logger.debug('this_path={}'.format(this_path))
        mat = scipy.io.loadmat(os.path.join(this_path, 'data', 'LinkeTurbidities.mat'))
        linke_turbidity = mat['LinkeTurbidity']
        LatitudeIndex = np.round_(_linearly_scale(location.latitude,90,- 90,1,2160))
        LongitudeIndex = np.round_(_linearly_scale(location.longitude,- 180,180,1,4320))
        g = linke_turbidity[LatitudeIndex][LongitudeIndex]
        if interp_turbidity:
            logger.info('interpolating turbidity to the day')
            g2 = np.concatenate([[g[-1]], g, [g[0]]]) # wrap ends around
            days = np.linspace(-15, 380, num=14) # map day of year onto month (approximate)
            LT = pd.Series(np.interp(time.dayofyear, days, g2), index=time)
        else:
            logger.info('using monthly turbidity')
            ApplyMonth = lambda x:g[x[0]-1]
            LT = pd.DataFrame(time.month, index=time)
            LT = LT.apply(ApplyMonth, axis=1)
        TL = LT / 20.
        logger.info('using TL=\n{}'.format(TL))
    else:
        TL = linke_turbidity

    # Get the absolute airmass assuming standard local pressure (per
    # alt2pres) using Kasten and Young's 1989 formula for airmass.
    
    if airmass_data is None:
        AMabsolute = atmosphere.absoluteairmass(AMrelative=atmosphere.relativeairmass(ApparentZenith, airmass_model),
                                                pressure=atmosphere.alt2pres(location.altitude))
    else:
        AMabsolute = airmass_data
        
    fh1 = np.exp(-location.altitude/8000.)
    fh2 = np.exp(-location.altitude/1250.)
    cg1 = 5.09e-05 * location.altitude + 0.868
    cg2 = 3.92e-05 * location.altitude + 0.0387
    logger.debug('fh1={}, fh2={}, cg1={}, cg2={}'.format(fh1, fh2, cg1, cg2))

    #  Dan's note on the TL correction: By my reading of the publication on
    #  pages 151-157, Ineichen and Perez introduce (among other things) three
    #  things. 1) Beam model in eqn. 8, 2) new turbidity factor in eqn 9 and
    #  appendix A, and 3) Global horizontal model in eqn. 11. They do NOT appear
    #  to use the new turbidity factor (item 2 above) in either the beam or GHI
    #  models. The phrasing of appendix A seems as if there are two separate
    #  corrections, the first correction is used to correct the beam/GHI models,
    #  and the second correction is used to correct the revised turibidity
    #  factor. In my estimation, there is no need to correct the turbidity
    #  factor used in the beam/GHI models.

    #  Create the corrected TL for TL < 2
    #  TLcorr = TL;
    #  TLcorr(TL < 2) = TLcorr(TL < 2) - 0.25 .* (2-TLcorr(TL < 2)) .^ (0.5);

    #  This equation is found in Solar Energy 73, pg 311. 
    #  Full ref: Perez et. al., Vol. 73, pp. 307-317 (2002).
    #  It is slightly different than the equation given in Solar Energy 73, pg 156. 
    #  We used the equation from pg 311 because of the existence of known typos 
    #  in the pg 156 publication (notably the fh2-(TL-1) should be fh2 * (TL-1)). 
    
    cos_zenith = tools.cosd(ApparentZenith)
    
    clearsky_GHI = cg1 * I0 * cos_zenith * np.exp(-cg2*AMabsolute*(fh1 + fh2*(TL - 1))) * np.exp(0.01*AMabsolute**1.8)
    clearsky_GHI[clearsky_GHI < 0] = 0
    
    # BncI == "normal beam clear sky radiation"
    b = 0.664 + 0.163/fh1
    BncI = b * I0 * np.exp( -0.09 * AMabsolute * (TL - 1) )
    logger.debug('b={}'.format(b))
    
    # "empirical correction" SE 73, 157 & SE 73, 312.
    BncI_2 = clearsky_GHI * ( 1 - (0.1 - 0.2*np.exp(-TL))/(0.1 + 0.882/fh1) ) / cos_zenith
    #return BncI, BncI_2
    clearsky_DNI = np.minimum(BncI, BncI_2) # Will H: use np.minimum explicitly
    
    clearsky_DHI = clearsky_GHI - clearsky_DNI*cos_zenith
    
    df_out = pd.DataFrame({'GHI':clearsky_GHI, 'DNI':clearsky_DNI, 
                           'DHI':clearsky_DHI})
    df_out.fillna(0, inplace=True)
    #df_out['BncI'] = BncI
    #df_out['BncI_2'] = BncI
    
    return df_out
    
    
    
def haurwitz(ApparentZenith):
    '''
    Determine clear sky GHI from Haurwitz model
   
    Implements the Haurwitz clear sky model for global horizontal
    irradiance (GHI) as presented in [1, 2]. A report on clear
    sky models found the Haurwitz model to have the best performance of
    models which require only zenith angle [3]. Extreme care should
    be taken in the interpretation of this result! 

    Parameters
    ----------
    ApparentZenith : DataFrame
        The apparent (refraction corrected) sun zenith angle
        in degrees.

    Returns
    -------        
    pd.Series
    The modeled global horizonal irradiance in W/m^2 provided
    by the Haurwitz clear-sky model.

    Initial implementation of this algorithm by Matthew Reno.

    References
    ----------

    [1] B. Haurwitz, "Insolation in Relation to Cloudiness and Cloud 
     Density," Journal of Meteorology, vol. 2, pp. 154-166, 1945.

    [2] B. Haurwitz, "Insolation in Relation to Cloud Type," Journal of 
     Meteorology, vol. 3, pp. 123-124, 1946.

    [3] M. Reno, C. Hansen, and J. Stein, "Global Horizontal Irradiance Clear
     Sky Models: Implementation and Analysis", Sandia National
     Laboratories, SAND2012-2389, 2012.
    '''

    cos_zenith = tools.cosd(ApparentZenith)

    clearsky_GHI = 1098.0 * cos_zenith * np.exp(-0.059/cos_zenith)

    clearsky_GHI[clearsky_GHI < 0] = 0
    
    df_out = pd.DataFrame({'GHI':clearsky_GHI})
    
    return df_out
	    
    

def _linearly_scale(inputmatrix, inputmin, inputmax, outputmin, outputmax):
    """ used by linke turbidity lookup function """
    
    inputrange = inputmax - inputmin
    outputrange = outputmax - outputmin
    OutputMatrix = (inputmatrix - inputmin) * outputrange / inputrange + outputmin
    return OutputMatrix



def disc(GHI, zenith, times, pressure=101325):
    '''
    Estimate Direct Normal Irradiance from Global Horizontal Irradiance 
    using the DISC model.

    The DISC algorithm converts global horizontal irradiance to direct
    normal irradiance through empirical relationships between the global
    and direct clearness indices. 

    Parameters
    ----------

<<<<<<< HEAD
    GHI : Series
        Global horizontal irradiance in W/m^2.

    zenith : Series
        True (not refraction - corrected) solar zenith 
        angles in decimal degrees. 

    times : DatetimeIndex

    pressure : float or Series
        Site pressure in Pascal.
=======
    GHI : float or DataFrame
        Global horizontal irradiance in W/m^2. 

    SunZen : float or DataFrame
        True (not refraction - corrected) zenith angles in decimal degrees. 

    Time : float or DataFrame
        The day of the year.

    pressure : float or DataFrame
        Site pressure in Pascal. Pressure may be measured
        or an average pressure may be calculated from site altitude. If
        pressure is omitted, standard pressure (101325 Pa) will be used, this
        is acceptable if the site is near sea level. If the site is not near
        sea level, inclusion of a measured or average pressure is highly
        recommended.
>>>>>>> df25f1ca

    Returns   
    -------
    DataFrame with the following keys:
<<<<<<< HEAD
        * ``DNI_gen_DISC``: The modeled direct normal irradiance 
          in W/m^2 provided by the
=======
        * ``DNI_gen_DISC``: The modeled direct normal irradiance in W/m^2 provided by the
>>>>>>> df25f1ca
          Direct Insolation Simulation Code (DISC) model. 
        * ``Kt_gen_DISC``: Ratio of global to extraterrestrial 
          irradiance on a horizontal plane.
        * ``AM``: Airmass
<<<<<<< HEAD
=======
        * ``Ztemp``: Zenith
>>>>>>> df25f1ca

    References
    ----------

    [1] Maxwell, E. L., "A Quasi-Physical Model for Converting Hourly 
    Global Horizontal to Direct Normal Insolation", Technical 
    Report No. SERI/TR-215-3087, Golden, CO: Solar Energy Research 
    Institute, 1987.

    [2] J.W. "Fourier series representation of the position of the sun". 
    Found at:
    http://www.mail-archive.com/sundial@uni-koeln.de/msg01050.html on
    January 12, 2012

    See Also 
    -------- 
    atmosphere.alt2pres 
    dirint
    '''

    logger.debug('clearsky.disc')
    
    temp = pd.DataFrame(index=times, columns=['A','B','C'])

    doy = times.dayofyear
    
    DayAngle = 2. * np.pi*(doy - 1) / 365
    
    re = (1.00011 + 0.034221*np.cos(DayAngle) + 0.00128*np.sin(DayAngle)
          + 0.000719*np.cos(2.*DayAngle) + 7.7e-05*np.sin(2.*DayAngle) )
          
    I0 = re * 1370.
    I0h = I0 * np.cos(np.radians(zenith))
    
    Ztemp = zenith.copy()
    Ztemp[zenith > 87] = np.NaN
    
    AM = 1.0 / ( np.cos(np.radians(Ztemp)) + 0.15*( (93.885 - Ztemp)**(-1.253) ) ) * (pressure / 101325)
    
    Kt = GHI / I0h
    Kt[Kt < 0] = 0
    Kt[Kt > 2] = np.NaN
    
    temp.A[Kt > 0.6] = -5.743 + 21.77*(Kt[Kt > 0.6]) - 27.49*(Kt[Kt > 0.6] ** 2) + 11.56*(Kt[Kt > 0.6] ** 3)
    temp.B[Kt > 0.6] = 41.4 - 118.5*(Kt[Kt > 0.6]) + 66.05*(Kt[Kt > 0.6] ** 2) + 31.9*(Kt[Kt > 0.6] ** 3)
    temp.C[Kt > 0.6] = -47.01 + 184.2*(Kt[Kt > 0.6]) - 222.0 * Kt[Kt > 0.6] ** 2 + 73.81*(Kt[Kt > 0.6] ** 3)
    temp.A[Kt <= 0.6] = 0.512 - 1.56*(Kt[Kt <= 0.6]) + 2.286*(Kt[Kt <= 0.6] ** 2) - 2.222*(Kt[Kt <= 0.6] ** 3)
    temp.B[Kt <= 0.6] = 0.37 + 0.962*(Kt[Kt <= 0.6])
    temp.C[Kt <= 0.6] = -0.28 + 0.932*(Kt[Kt <= 0.6]) - 2.048*(Kt[Kt <= 0.6] ** 2)
    
    #return to numeric after masking operations 
    temp = temp.astype(float)

    delKn = temp.A + temp.B * np.exp(temp.C*AM)
   
    Knc = 0.866 - 0.122*(AM) + 0.0121*(AM ** 2) - 0.000653*(AM ** 3) + 1.4e-05*(AM ** 4)
    Kn = Knc - delKn
    
    DNI = Kn * I0

    DNI[zenith > 87] = np.NaN
    DNI[GHI < 1] = np.NaN
    DNI[DNI < 0] = np.NaN

    DFOut = pd.DataFrame({'DNI_gen_DISC':DNI})
    DFOut['Kt_gen_DISC'] = Kt
    DFOut['AM'] = AM

    return DFOut<|MERGE_RESOLUTION|>--- conflicted
+++ resolved
@@ -285,7 +285,6 @@
     Parameters
     ----------
 
-<<<<<<< HEAD
     GHI : Series
         Global horizontal irradiance in W/m^2.
 
@@ -297,42 +296,16 @@
 
     pressure : float or Series
         Site pressure in Pascal.
-=======
-    GHI : float or DataFrame
-        Global horizontal irradiance in W/m^2. 
-
-    SunZen : float or DataFrame
-        True (not refraction - corrected) zenith angles in decimal degrees. 
-
-    Time : float or DataFrame
-        The day of the year.
-
-    pressure : float or DataFrame
-        Site pressure in Pascal. Pressure may be measured
-        or an average pressure may be calculated from site altitude. If
-        pressure is omitted, standard pressure (101325 Pa) will be used, this
-        is acceptable if the site is near sea level. If the site is not near
-        sea level, inclusion of a measured or average pressure is highly
-        recommended.
->>>>>>> df25f1ca
 
     Returns   
     -------
     DataFrame with the following keys:
-<<<<<<< HEAD
         * ``DNI_gen_DISC``: The modeled direct normal irradiance 
           in W/m^2 provided by the
-=======
-        * ``DNI_gen_DISC``: The modeled direct normal irradiance in W/m^2 provided by the
->>>>>>> df25f1ca
           Direct Insolation Simulation Code (DISC) model. 
         * ``Kt_gen_DISC``: Ratio of global to extraterrestrial 
           irradiance on a horizontal plane.
         * ``AM``: Airmass
-<<<<<<< HEAD
-=======
-        * ``Ztemp``: Zenith
->>>>>>> df25f1ca
 
     References
     ----------
